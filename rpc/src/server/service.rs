--- conflicted
+++ resolved
@@ -530,11 +530,7 @@
             let first_block_level = cycle * blocks_per_cycle + 1;
             let last_block_level = first_block_level + blocks_per_cycle;
             
-<<<<<<< HEAD
-            for level in first_block..last_block {
-=======
             for level in first_block_level..last_block_level {
->>>>>>> 4bfaa582
                 let seconds_to_add = (level - block_level).abs() * time_between_blocks[0];
                 let estimated_timestamp = timestamp + seconds_to_add;
 
