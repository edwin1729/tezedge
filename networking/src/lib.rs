// Copyright (c) SimpleStaking, Viable Systems and Tezedge Contributors
// SPDX-License-Identifier: MIT
#![forbid(unsafe_code)]

pub mod network_channel;

use serde::{Deserialize, Serialize};
use std::net::SocketAddr;

use crypto::hash::CryptoboxPublicKeyHash;

#[derive(Serialize, Deserialize, Debug, Clone)]
pub struct PeerId {
<<<<<<< HEAD
    pub address: SocketAddr,
    pub public_key_hash: CryptoboxPublicKeyHash,
=======
    /// Peer actor ref
    pub peer_ref: PeerRef,
    /// Peer public key hash (hash of PublicKey)
    pub peer_public_key_hash: CryptoboxPublicKeyHash,
    pub peer_id_marker: String,
    /// Peer address
    pub peer_address: SocketAddr,
}

impl PeerId {
    pub fn new(
        peer_ref: PeerRef,
        peer_public_key_hash: CryptoboxPublicKeyHash,
        peer_id_marker: String,
        peer_address: SocketAddr,
    ) -> Self {
        Self {
            peer_ref,
            peer_public_key_hash,
            peer_id_marker,
            peer_address,
        }
    }
}

impl Eq for PeerId {}
impl PartialEq for PeerId {
    fn eq(&self, other: &Self) -> bool {
        self.peer_ref == other.peer_ref
    }
}
impl std::hash::Hash for PeerId {
    fn hash<H: std::hash::Hasher>(&self, state: &mut H) {
        use tezedge_actor_system::actors::ActorReference;
        self.peer_ref.uri().hash(state);
    }
}

/// Local peer info
pub struct LocalPeerInfo {
    /// port where remote node can establish new connection
    listener_port: u16,
    /// Our node identity
    identity: Arc<Identity>,
    /// version of shell/network protocol which we are compatible with
    version: Arc<ShellCompatibilityVersion>,
    /// Target number for proof-of-work
    pow_target: f64,
}

impl LocalPeerInfo {
    pub fn new(
        listener_port: u16,
        identity: Arc<Identity>,
        version: Arc<ShellCompatibilityVersion>,
        pow_target: f64,
    ) -> Self {
        LocalPeerInfo {
            listener_port,
            identity,
            version,
            pow_target,
        }
    }

    pub fn listener_port(&self) -> u16 {
        self.listener_port
    }
}

/// Holds informations about supported versions:
/// - all distributed_db_versions
/// - all p2p_versions
/// - version -> version used for bootstrap
#[derive(Clone, Debug)]
pub struct ShellCompatibilityVersion {
    /// All supported distributed_db_versions
    distributed_db_versions: Vec<u16>,

    /// All supported p2p_versions
    p2p_versions: Vec<u16>,

    /// version of network protocol, which we send to other peers
    version: NetworkVersion,
}

impl ShellCompatibilityVersion {
    const DEFAULT_VERSION: u16 = 0u16;

    pub fn new(
        chain_name: String,
        distributed_db_versions: Vec<u16>,
        p2p_versions: Vec<u16>,
    ) -> Self {
        Self {
            version: NetworkVersion::new(
                chain_name,
                *distributed_db_versions
                    .iter()
                    .max()
                    .unwrap_or(&Self::DEFAULT_VERSION),
                *p2p_versions.iter().max().unwrap_or(&Self::DEFAULT_VERSION),
            ),
            distributed_db_versions,
            p2p_versions,
        }
    }

    /// Returns Ok(version), if version is compatible, returns calculated compatible version for later use (NetworkVersion can contains feature support).
    /// Return Err(NackMotive), if something is wrong
    pub fn choose_compatible_version(
        &self,
        requested: &NetworkVersion,
    ) -> Result<NetworkVersion, NackMotive> {
        if !self.version.chain_name().eq(requested.chain_name()) {
            return Err(NackMotive::UnknownChainName);
        }

        Ok(NetworkVersion::new(
            self.version.chain_name().clone(),
            Self::select_compatible_version(
                &self.distributed_db_versions,
                requested.distributed_db_version(),
                NackMotive::DeprecatedDistributedDbVersion,
            )?,
            Self::select_compatible_version(
                &self.p2p_versions,
                requested.p2p_version(),
                NackMotive::DeprecatedP2pVersion,
            )?,
        ))
    }

    pub fn to_network_version(&self) -> NetworkVersion {
        self.version.clone()
    }

    fn select_compatible_version(
        supported_versions: &Vec<u16>,
        requested_version: &u16,
        nack_motive: NackMotive,
    ) -> Result<u16, NackMotive> {
        let best_supported_version = supported_versions
            .iter()
            .max()
            .unwrap_or(&Self::DEFAULT_VERSION);
        if best_supported_version <= requested_version {
            return Ok(*best_supported_version);
        }

        if supported_versions.contains(requested_version) {
            return Ok(*requested_version);
        }

        Err(nack_motive)
    }
}

#[cfg(test)]
mod tests {
    use tezos_messages::p2p::encoding::ack::NackMotive;
    use tezos_messages::p2p::encoding::version::NetworkVersion;

    use crate::ShellCompatibilityVersion;

    #[test]
    fn test_shell_version() {
        let tested =
            ShellCompatibilityVersion::new("TEST_CHAIN".to_string(), vec![3, 4], vec![1, 2]);

        assert!(matches!(
            tested.choose_compatible_version(&NetworkVersion::new("TEST_XYZ".to_string(), 0, 0)),
            Err(NackMotive::UnknownChainName)
        ));
        assert!(matches!(
            tested.choose_compatible_version(&NetworkVersion::new("TEST_CHAIN".to_string(), 0, 0)),
            Err(NackMotive::DeprecatedDistributedDbVersion)
        ));
        assert!(matches!(
            tested.choose_compatible_version(&NetworkVersion::new("TEST_CHAIN".to_string(), 1, 0)),
            Err(NackMotive::DeprecatedDistributedDbVersion)
        ));
        assert!(matches!(
            tested.choose_compatible_version(&NetworkVersion::new("TEST_CHAIN".to_string(), 2, 0)),
            Err(NackMotive::DeprecatedDistributedDbVersion)
        ));
        assert!(matches!(
            tested.choose_compatible_version(&NetworkVersion::new("TEST_CHAIN".to_string(), 3, 0)),
            Err(NackMotive::DeprecatedP2pVersion)
        ));
        assert!(matches!(
            tested.choose_compatible_version(&NetworkVersion::new("TEST_CHAIN".to_string(), 4, 0)),
            Err(NackMotive::DeprecatedP2pVersion)
        ));
        assert!(matches!(
            tested.choose_compatible_version(&NetworkVersion::new("TEST_CHAIN".to_string(), 5, 0)),
            Err(NackMotive::DeprecatedP2pVersion)
        ));

        assert_eq!(
            tested.choose_compatible_version(&NetworkVersion::new("TEST_CHAIN".to_string(), 3, 1)),
            Ok(NetworkVersion::new("TEST_CHAIN".to_string(), 3, 1))
        );
        assert_eq!(
            tested.choose_compatible_version(&NetworkVersion::new("TEST_CHAIN".to_string(), 3, 2)),
            Ok(NetworkVersion::new("TEST_CHAIN".to_string(), 3, 2))
        );
        assert_eq!(
            tested.choose_compatible_version(&NetworkVersion::new("TEST_CHAIN".to_string(), 3, 3)),
            Ok(NetworkVersion::new("TEST_CHAIN".to_string(), 3, 2))
        );

        assert_eq!(
            tested.choose_compatible_version(&NetworkVersion::new("TEST_CHAIN".to_string(), 4, 1)),
            Ok(NetworkVersion::new("TEST_CHAIN".to_string(), 4, 1))
        );
        assert_eq!(
            tested.choose_compatible_version(&NetworkVersion::new("TEST_CHAIN".to_string(), 4, 2)),
            Ok(NetworkVersion::new("TEST_CHAIN".to_string(), 4, 2))
        );
        assert_eq!(
            tested.choose_compatible_version(&NetworkVersion::new("TEST_CHAIN".to_string(), 4, 3)),
            Ok(NetworkVersion::new("TEST_CHAIN".to_string(), 4, 2))
        );
        assert_eq!(
            tested.choose_compatible_version(&NetworkVersion::new("TEST_CHAIN".to_string(), 5, 1)),
            Ok(NetworkVersion::new("TEST_CHAIN".to_string(), 4, 1))
        );
        assert_eq!(
            tested.choose_compatible_version(&NetworkVersion::new("TEST_CHAIN".to_string(), 5, 2)),
            Ok(NetworkVersion::new("TEST_CHAIN".to_string(), 4, 2))
        );
        assert_eq!(
            tested.choose_compatible_version(&NetworkVersion::new("TEST_CHAIN".to_string(), 5, 3)),
            Ok(NetworkVersion::new("TEST_CHAIN".to_string(), 4, 2))
        );

        assert_eq!(
            tested.to_network_version(),
            NetworkVersion::new("TEST_CHAIN".to_string(), 4, 2)
        );
    }
>>>>>>> ca65e9f6
}<|MERGE_RESOLUTION|>--- conflicted
+++ resolved
@@ -11,33 +11,10 @@
 
 #[derive(Serialize, Deserialize, Debug, Clone)]
 pub struct PeerId {
-<<<<<<< HEAD
     pub address: SocketAddr,
     pub public_key_hash: CryptoboxPublicKeyHash,
-=======
     /// Peer actor ref
     pub peer_ref: PeerRef,
-    /// Peer public key hash (hash of PublicKey)
-    pub peer_public_key_hash: CryptoboxPublicKeyHash,
-    pub peer_id_marker: String,
-    /// Peer address
-    pub peer_address: SocketAddr,
-}
-
-impl PeerId {
-    pub fn new(
-        peer_ref: PeerRef,
-        peer_public_key_hash: CryptoboxPublicKeyHash,
-        peer_id_marker: String,
-        peer_address: SocketAddr,
-    ) -> Self {
-        Self {
-            peer_ref,
-            peer_public_key_hash,
-            peer_id_marker,
-            peer_address,
-        }
-    }
 }
 
 impl Eq for PeerId {}
@@ -51,211 +28,4 @@
         use tezedge_actor_system::actors::ActorReference;
         self.peer_ref.uri().hash(state);
     }
-}
-
-/// Local peer info
-pub struct LocalPeerInfo {
-    /// port where remote node can establish new connection
-    listener_port: u16,
-    /// Our node identity
-    identity: Arc<Identity>,
-    /// version of shell/network protocol which we are compatible with
-    version: Arc<ShellCompatibilityVersion>,
-    /// Target number for proof-of-work
-    pow_target: f64,
-}
-
-impl LocalPeerInfo {
-    pub fn new(
-        listener_port: u16,
-        identity: Arc<Identity>,
-        version: Arc<ShellCompatibilityVersion>,
-        pow_target: f64,
-    ) -> Self {
-        LocalPeerInfo {
-            listener_port,
-            identity,
-            version,
-            pow_target,
-        }
-    }
-
-    pub fn listener_port(&self) -> u16 {
-        self.listener_port
-    }
-}
-
-/// Holds informations about supported versions:
-/// - all distributed_db_versions
-/// - all p2p_versions
-/// - version -> version used for bootstrap
-#[derive(Clone, Debug)]
-pub struct ShellCompatibilityVersion {
-    /// All supported distributed_db_versions
-    distributed_db_versions: Vec<u16>,
-
-    /// All supported p2p_versions
-    p2p_versions: Vec<u16>,
-
-    /// version of network protocol, which we send to other peers
-    version: NetworkVersion,
-}
-
-impl ShellCompatibilityVersion {
-    const DEFAULT_VERSION: u16 = 0u16;
-
-    pub fn new(
-        chain_name: String,
-        distributed_db_versions: Vec<u16>,
-        p2p_versions: Vec<u16>,
-    ) -> Self {
-        Self {
-            version: NetworkVersion::new(
-                chain_name,
-                *distributed_db_versions
-                    .iter()
-                    .max()
-                    .unwrap_or(&Self::DEFAULT_VERSION),
-                *p2p_versions.iter().max().unwrap_or(&Self::DEFAULT_VERSION),
-            ),
-            distributed_db_versions,
-            p2p_versions,
-        }
-    }
-
-    /// Returns Ok(version), if version is compatible, returns calculated compatible version for later use (NetworkVersion can contains feature support).
-    /// Return Err(NackMotive), if something is wrong
-    pub fn choose_compatible_version(
-        &self,
-        requested: &NetworkVersion,
-    ) -> Result<NetworkVersion, NackMotive> {
-        if !self.version.chain_name().eq(requested.chain_name()) {
-            return Err(NackMotive::UnknownChainName);
-        }
-
-        Ok(NetworkVersion::new(
-            self.version.chain_name().clone(),
-            Self::select_compatible_version(
-                &self.distributed_db_versions,
-                requested.distributed_db_version(),
-                NackMotive::DeprecatedDistributedDbVersion,
-            )?,
-            Self::select_compatible_version(
-                &self.p2p_versions,
-                requested.p2p_version(),
-                NackMotive::DeprecatedP2pVersion,
-            )?,
-        ))
-    }
-
-    pub fn to_network_version(&self) -> NetworkVersion {
-        self.version.clone()
-    }
-
-    fn select_compatible_version(
-        supported_versions: &Vec<u16>,
-        requested_version: &u16,
-        nack_motive: NackMotive,
-    ) -> Result<u16, NackMotive> {
-        let best_supported_version = supported_versions
-            .iter()
-            .max()
-            .unwrap_or(&Self::DEFAULT_VERSION);
-        if best_supported_version <= requested_version {
-            return Ok(*best_supported_version);
-        }
-
-        if supported_versions.contains(requested_version) {
-            return Ok(*requested_version);
-        }
-
-        Err(nack_motive)
-    }
-}
-
-#[cfg(test)]
-mod tests {
-    use tezos_messages::p2p::encoding::ack::NackMotive;
-    use tezos_messages::p2p::encoding::version::NetworkVersion;
-
-    use crate::ShellCompatibilityVersion;
-
-    #[test]
-    fn test_shell_version() {
-        let tested =
-            ShellCompatibilityVersion::new("TEST_CHAIN".to_string(), vec![3, 4], vec![1, 2]);
-
-        assert!(matches!(
-            tested.choose_compatible_version(&NetworkVersion::new("TEST_XYZ".to_string(), 0, 0)),
-            Err(NackMotive::UnknownChainName)
-        ));
-        assert!(matches!(
-            tested.choose_compatible_version(&NetworkVersion::new("TEST_CHAIN".to_string(), 0, 0)),
-            Err(NackMotive::DeprecatedDistributedDbVersion)
-        ));
-        assert!(matches!(
-            tested.choose_compatible_version(&NetworkVersion::new("TEST_CHAIN".to_string(), 1, 0)),
-            Err(NackMotive::DeprecatedDistributedDbVersion)
-        ));
-        assert!(matches!(
-            tested.choose_compatible_version(&NetworkVersion::new("TEST_CHAIN".to_string(), 2, 0)),
-            Err(NackMotive::DeprecatedDistributedDbVersion)
-        ));
-        assert!(matches!(
-            tested.choose_compatible_version(&NetworkVersion::new("TEST_CHAIN".to_string(), 3, 0)),
-            Err(NackMotive::DeprecatedP2pVersion)
-        ));
-        assert!(matches!(
-            tested.choose_compatible_version(&NetworkVersion::new("TEST_CHAIN".to_string(), 4, 0)),
-            Err(NackMotive::DeprecatedP2pVersion)
-        ));
-        assert!(matches!(
-            tested.choose_compatible_version(&NetworkVersion::new("TEST_CHAIN".to_string(), 5, 0)),
-            Err(NackMotive::DeprecatedP2pVersion)
-        ));
-
-        assert_eq!(
-            tested.choose_compatible_version(&NetworkVersion::new("TEST_CHAIN".to_string(), 3, 1)),
-            Ok(NetworkVersion::new("TEST_CHAIN".to_string(), 3, 1))
-        );
-        assert_eq!(
-            tested.choose_compatible_version(&NetworkVersion::new("TEST_CHAIN".to_string(), 3, 2)),
-            Ok(NetworkVersion::new("TEST_CHAIN".to_string(), 3, 2))
-        );
-        assert_eq!(
-            tested.choose_compatible_version(&NetworkVersion::new("TEST_CHAIN".to_string(), 3, 3)),
-            Ok(NetworkVersion::new("TEST_CHAIN".to_string(), 3, 2))
-        );
-
-        assert_eq!(
-            tested.choose_compatible_version(&NetworkVersion::new("TEST_CHAIN".to_string(), 4, 1)),
-            Ok(NetworkVersion::new("TEST_CHAIN".to_string(), 4, 1))
-        );
-        assert_eq!(
-            tested.choose_compatible_version(&NetworkVersion::new("TEST_CHAIN".to_string(), 4, 2)),
-            Ok(NetworkVersion::new("TEST_CHAIN".to_string(), 4, 2))
-        );
-        assert_eq!(
-            tested.choose_compatible_version(&NetworkVersion::new("TEST_CHAIN".to_string(), 4, 3)),
-            Ok(NetworkVersion::new("TEST_CHAIN".to_string(), 4, 2))
-        );
-        assert_eq!(
-            tested.choose_compatible_version(&NetworkVersion::new("TEST_CHAIN".to_string(), 5, 1)),
-            Ok(NetworkVersion::new("TEST_CHAIN".to_string(), 4, 1))
-        );
-        assert_eq!(
-            tested.choose_compatible_version(&NetworkVersion::new("TEST_CHAIN".to_string(), 5, 2)),
-            Ok(NetworkVersion::new("TEST_CHAIN".to_string(), 4, 2))
-        );
-        assert_eq!(
-            tested.choose_compatible_version(&NetworkVersion::new("TEST_CHAIN".to_string(), 5, 3)),
-            Ok(NetworkVersion::new("TEST_CHAIN".to_string(), 4, 2))
-        );
-
-        assert_eq!(
-            tested.to_network_version(),
-            NetworkVersion::new("TEST_CHAIN".to_string(), 4, 2)
-        );
-    }
->>>>>>> ca65e9f6
 }