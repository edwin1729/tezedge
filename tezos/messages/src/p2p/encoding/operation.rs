// Copyright (c) SimpleStaking, Viable Systems and Tezedge Contributors
// SPDX-License-Identifier: MIT

use std::convert::TryFrom;

use getset::Getters;
use hex::FromHexError;
use serde::{Deserialize, Serialize};
use thiserror::Error;

use crypto::{
    base58::FromBase58CheckError,
    hash::{BlockHash, OperationHash},
};
use tezos_encoding::enc::BinWriter;
use tezos_encoding::encoding::HasEncoding;
use tezos_encoding::nom::NomReader;

use super::limits::{GET_OPERATIONS_MAX_LENGTH, OPERATION_MAX_SIZE};

#[cfg_attr(feature = "fuzzing", derive(fuzzcheck::DefaultMutator))]
#[derive(
<<<<<<< HEAD
    Serialize,
    Deserialize,
    Eq,
    PartialEq,
    Debug,
    Getters,
    Clone,
    HasEncoding,
    NomReader,
    BinWriter,
    tezos_encoding::generator::Generated,
=======
    Serialize, Deserialize, PartialEq, Debug, Getters, Clone, HasEncoding, NomReader, BinWriter,
>>>>>>> d2ab58ae
)]
pub struct OperationMessage {
    #[get = "pub"]
    operation: Operation,
}

impl From<Operation> for OperationMessage {
    fn from(operation: Operation) -> Self {
        Self { operation }
    }
}

impl From<OperationMessage> for Operation {
    fn from(msg: OperationMessage) -> Self {
        msg.operation
    }
}

// -----------------------------------------------------------------------------------------------
#[cfg_attr(feature = "fuzzing", derive(fuzzcheck::DefaultMutator))]
<<<<<<< HEAD
#[derive(
    Clone,
    Serialize,
    Deserialize,
    Eq,
    PartialEq,
    Debug,
    HasEncoding,
    NomReader,
    BinWriter,
    tezos_encoding::generator::Generated,
)]
=======
#[derive(Clone, Serialize, Deserialize, PartialEq, Debug, HasEncoding, NomReader, BinWriter)]
>>>>>>> d2ab58ae
pub struct Operation {
    branch: BlockHash,
    #[encoding(list = "OPERATION_MAX_SIZE")]
    data: Vec<u8>,
}

impl Operation {
    pub fn branch(&self) -> &BlockHash {
        &self.branch
    }

    pub fn data(&self) -> &Vec<u8> {
        &self.data
    }
}

#[derive(Error, Debug)]
pub enum FromDecodedOperationError {
    #[error("Failed to decode from base58 string: {0}")]
    Base58(FromBase58CheckError),
    #[error("Failed to decode from hex string: {0}")]
    Hex(FromHexError),
}

impl From<FromBase58CheckError> for FromDecodedOperationError {
    fn from(source: FromBase58CheckError) -> Self {
        Self::Base58(source)
    }
}

impl From<FromHexError> for FromDecodedOperationError {
    fn from(source: FromHexError) -> Self {
        Self::Hex(source)
    }
}

impl TryFrom<DecodedOperation> for Operation {
    type Error = FromDecodedOperationError;
    fn try_from(dop: DecodedOperation) -> Result<Operation, FromDecodedOperationError> {
        Ok(Operation {
            branch: BlockHash::from_base58_check(&dop.branch)?,
            data: hex::decode(&dop.data)?,
        })
    }
}

// -----------------------------------------------------------------------------------------------
#[derive(Serialize, Deserialize, Debug, Clone, Default)]
pub struct DecodedOperation {
    branch: String,
    data: String,
}

impl From<Operation> for DecodedOperation {
    fn from(op: Operation) -> DecodedOperation {
        DecodedOperation {
            branch: op.branch().to_base58_check(),
            data: hex::encode(op.data()),
        }
    }
}

// -----------------------------------------------------------------------------------------------
#[cfg_attr(feature = "fuzzing", derive(fuzzcheck::DefaultMutator))]
<<<<<<< HEAD
#[derive(
    Serialize,
    Deserialize,
    Debug,
    Eq,
    PartialEq,
    Getters,
    Clone,
    HasEncoding,
    NomReader,
    BinWriter,
    tezos_encoding::generator::Generated,
)]
=======
#[derive(Serialize, Deserialize, Debug, Getters, Clone, HasEncoding, NomReader, BinWriter)]
>>>>>>> d2ab58ae
pub struct GetOperationsMessage {
    #[get = "pub"]
    #[encoding(dynamic, list = "GET_OPERATIONS_MAX_LENGTH")]
    get_operations: Vec<OperationHash>,
}

impl GetOperationsMessage {
    pub fn new(operations: Vec<OperationHash>) -> Self {
        Self {
            get_operations: operations,
        }
    }
}<|MERGE_RESOLUTION|>--- conflicted
+++ resolved
@@ -20,21 +20,7 @@
 
 #[cfg_attr(feature = "fuzzing", derive(fuzzcheck::DefaultMutator))]
 #[derive(
-<<<<<<< HEAD
-    Serialize,
-    Deserialize,
-    Eq,
-    PartialEq,
-    Debug,
-    Getters,
-    Clone,
-    HasEncoding,
-    NomReader,
-    BinWriter,
-    tezos_encoding::generator::Generated,
-=======
-    Serialize, Deserialize, PartialEq, Debug, Getters, Clone, HasEncoding, NomReader, BinWriter,
->>>>>>> d2ab58ae
+    Serialize, Deserialize, Eq, PartialEq, Debug, Getters, Clone, HasEncoding, NomReader, BinWriter,
 )]
 pub struct OperationMessage {
     #[get = "pub"]
@@ -55,22 +41,9 @@
 
 // -----------------------------------------------------------------------------------------------
 #[cfg_attr(feature = "fuzzing", derive(fuzzcheck::DefaultMutator))]
-<<<<<<< HEAD
 #[derive(
-    Clone,
-    Serialize,
-    Deserialize,
-    Eq,
-    PartialEq,
-    Debug,
-    HasEncoding,
-    NomReader,
-    BinWriter,
-    tezos_encoding::generator::Generated,
+    Clone, Serialize, Deserialize, Eq, PartialEq, Debug, HasEncoding, NomReader, BinWriter,
 )]
-=======
-#[derive(Clone, Serialize, Deserialize, PartialEq, Debug, HasEncoding, NomReader, BinWriter)]
->>>>>>> d2ab58ae
 pub struct Operation {
     branch: BlockHash,
     #[encoding(list = "OPERATION_MAX_SIZE")]
@@ -135,23 +108,9 @@
 
 // -----------------------------------------------------------------------------------------------
 #[cfg_attr(feature = "fuzzing", derive(fuzzcheck::DefaultMutator))]
-<<<<<<< HEAD
 #[derive(
-    Serialize,
-    Deserialize,
-    Debug,
-    Eq,
-    PartialEq,
-    Getters,
-    Clone,
-    HasEncoding,
-    NomReader,
-    BinWriter,
-    tezos_encoding::generator::Generated,
+    Serialize, Deserialize, Debug, Eq, PartialEq, Getters, Clone, HasEncoding, NomReader, BinWriter,
 )]
-=======
-#[derive(Serialize, Deserialize, Debug, Getters, Clone, HasEncoding, NomReader, BinWriter)]
->>>>>>> d2ab58ae
 pub struct GetOperationsMessage {
     #[get = "pub"]
     #[encoding(dynamic, list = "GET_OPERATIONS_MAX_LENGTH")]
