--- conflicted
+++ resolved
@@ -22,23 +22,9 @@
 }
 
 #[cfg_attr(feature = "fuzzing", derive(fuzzcheck::DefaultMutator))]
-<<<<<<< HEAD
 #[derive(
-    Serialize,
-    Deserialize,
-    Debug,
-    Eq,
-    PartialEq,
-    Getters,
-    Clone,
-    HasEncoding,
-    NomReader,
-    BinWriter,
-    tezos_encoding::generator::Generated,
+    Serialize, Deserialize, Debug, Eq, PartialEq, Getters, Clone, HasEncoding, NomReader, BinWriter,
 )]
-=======
-#[derive(Serialize, Deserialize, Debug, Getters, Clone, HasEncoding, NomReader, BinWriter)]
->>>>>>> d2ab58ae
 pub struct BlockHeaderMessage {
     #[get = "pub"]
     block_header: BlockHeader,
@@ -58,23 +44,9 @@
 
 // -----------------------------------------------------------------------------------------------
 #[cfg_attr(feature = "fuzzing", derive(fuzzcheck::DefaultMutator))]
-<<<<<<< HEAD
 #[derive(
-    Serialize,
-    Deserialize,
-    Debug,
-    Eq,
-    PartialEq,
-    Getters,
-    Clone,
-    HasEncoding,
-    NomReader,
-    BinWriter,
-    tezos_encoding::generator::Generated,
+    Serialize, Deserialize, Debug, Eq, PartialEq, Getters, Clone, HasEncoding, NomReader, BinWriter,
 )]
-=======
-#[derive(Serialize, Deserialize, Debug, Getters, Clone, HasEncoding, NomReader, BinWriter)]
->>>>>>> d2ab58ae
 pub struct GetBlockHeadersMessage {
     #[get = "pub"]
     #[encoding(dynamic, list = "GET_BLOCK_HEADERS_MAX_LENGTH")]
