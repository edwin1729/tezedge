[package]
name = "tezos_context"
<<<<<<< HEAD
version = "1.8.0"
=======
version = "1.7.1"
>>>>>>> 903e9edd
authors = ["Branislav Kontur <branislav.kontur@simplestaking.com>"]
edition = "2018"

[dependencies]
blake2 = "0.9"
crossbeam-channel = "0.5"
failure = "0.1"
hex = "0.4"
lazy_static = "1.4"
leb128 = "0.2"
modular-bitfield = "0.11"
ocaml-interop = { version = "0.8.4", features = ["without-ocamlopt", "caml-state"] }
ocaml-sys = { version = "0.20.1" }
serde = { version = "1.0", features = ["derive", "rc"] }
slog = { version = "2.7", features = ["max_level_trace", "release_max_level_debug"] }
static_assertions = "1.1"
strum = "0.20"
strum_macros = "0.20"
# Internal dependencies
ipc = { path = "../../ipc" }
tezos-sys = { path = "../sys" }
tezos_api = { path = "../api" }
tezos_spsc = { path = "../spsc" }
crypto = { path = "../../crypto" }
tezos_timing = { path = "../timing" }

[dev-dependencies]
flate2 = "1.0"
serde_json = "1.0"
storage = { path = "../../storage" }
tezos_messages = { path = "../messages" }<|MERGE_RESOLUTION|>--- conflicted
+++ resolved
@@ -1,10 +1,6 @@
 [package]
 name = "tezos_context"
-<<<<<<< HEAD
-version = "1.8.0"
-=======
 version = "1.7.1"
->>>>>>> 903e9edd
 authors = ["Branislav Kontur <branislav.kontur@simplestaking.com>"]
 edition = "2018"
 
